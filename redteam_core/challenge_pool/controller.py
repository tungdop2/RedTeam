--- conflicted
+++ resolved
@@ -85,12 +85,8 @@
             if not is_image_valid:
                 continue
             bt.logging.info(f"[Controller] Running miner {uid}: {miner_docker_image}")
-<<<<<<< HEAD
-            self._clear_miner_container_by_image(miner_docker_image)
-=======
             self._clear_miner_container_by_port()
 
->>>>>>> 256046a5
             docker_run_start_time = time.time()
             kwargs = {}
             if self.resource_limits.get("cuda_device_ids") is not None:
